--- conflicted
+++ resolved
@@ -21,16 +21,12 @@
       githubUrl: "https://github.com/itzTerra/vis-desc",
       appVersion: process.env.VITE_APP_VERSION || "1.0.0",
       commitHash: process.env.VITE_COMMIT_HASH || "unknown",
-<<<<<<< HEAD
-      buildTime: new Date().toISOString()
-=======
       buildTime: new Date().toISOString(),
       openFetch: {
         api: {
           baseURL: "http://localhost:8000",
         },
       },
->>>>>>> 6d42f631
     }
   },
   vite: {
